"use client";
<<<<<<< HEAD
import { useState, useEffect, Fragment } from "react";
import { useRouter } from "next/navigation";
import { Dialog, Transition } from "@headlessui/react";
import { DatePicker } from "@heroui/react";
import { useSearchParams } from "next/navigation";
import { CalendarDate } from "@internationalized/date";

export default function Dashboard() {
	const [showModal, setShowModal] = useState(true);
	const [startDate, setStartDate] = useState<CalendarDate | null>(null);
	const [selectedDate, setSelectedDate] = useState<CalendarDate | null>(null);
	const [sessionData, setSessionData] = useState(null);
	const searchParams = useSearchParams();
	const token = searchParams.get("token");
	const router = useRouter();

	useEffect(() => {
		fetchSessionData();
	}, []);

	const fetchSessionData = async () => {
		try {
			const response = await fetch("http://localhost:8000/api/session-data");
			const data = await response.json();
			setSessionData(data);
		} catch (error) {
			console.error("Error fetching session data:", error);
		}
	};

	const handleConfirm = async () => {
		console.log("Confirm button clicked");
		if (!selectedDate) {
			console.error("No start date selected");
			return;
		}
		try {
			setStartDate(selectedDate);
			setShowModal(false);
			// Save the start date
			await fetch("http://localhost:8000/api/save-start-date", {
				method: "POST",
				headers: { "Content-Type": "application/json" },
				body: JSON.stringify({ start_date: selectedDate.toString() })
			});
			//Pass token directly in request (ignoring session storage rn)
			const emailResponse = await fetch("http://localhost:8000/api/fetch-emails", {
				method: "POST",
				headers: {
					"Content-Type": "application/json",
					Authorization: `Bearer ${token}`
				},
				body: JSON.stringify({})
			});
			const emailData = await emailResponse.json();
			console.log("Fetch Emails Response:", emailData);
			pollProcessingStatus();
		} catch (error) {
			console.error("Error in handleConfirm:", error);
		}
	};

	const pollProcessingStatus = async () => {
		const interval = setInterval(async () => {
			try {
				const response = await fetch("http://localhost:8000/processing");
				const text = await response.text();
				console.log("API Response:", text);
				const data = JSON.parse(text);
				if (data.message === "Processing complete") {
					clearInterval(interval);
					router.replace(data.redirect_url);
				}
			} catch (error) {
				console.error("Error parsing JSON:", error);
			}
		}, 5000); // Poll every 5 seconds
	};

	return (
		<div className="flex flex-col items-center justify-center text-center pt-64">
			{/* Modal */}
			<Transition appear as={Fragment} show={showModal}>
				<Dialog as="div" className="relative z-50" onClose={() => setShowModal(false)}>
					<div className="fixed inset-0 bg-black bg-opacity-30 backdrop-blur-sm" />
					<div className="fixed inset-0 flex items-center justify-center">
						<div className="bg-white p-6 rounded-lg shadow-xl w-full max-w-md">
							<h2 className="text-xl font-semibold text-black">
								Please enter the start date of your current job search:
							</h2>
							<DatePicker
								className="mt-4 w-full p-2 border rounded-lg"
								value={selectedDate}
								onChange={(date) => setSelectedDate(date as CalendarDate)}
							/>
							<button
								className="mt-4 w-full px-4 py-2 bg-blue-500 text-white rounded-lg hover:bg-blue-600 transition"
								onClick={handleConfirm}
							>
								Confirm
							</button>
						</div>
					</div>
				</Dialog>
			</Transition>

			{/* Dashboard */}
			{!showModal && (
				<>
					<h1 className="text-3xl font-bold text-blue-500">Dashboard</h1>
					<p className="pt-8">Your job search start date: {startDate ? startDate.toString() : "Not set"}</p>
				</>
=======

import React, { useState, useEffect } from "react";
import { Table, TableHeader, TableBody, TableColumn, TableRow, TableCell } from "@heroui/table";
import { useRouter } from "next/navigation";
import { Button } from "@heroui/react";
import { addToast } from "@heroui/toast";

import { DownloadIcon } from "@/components/icons";

interface Application {
	id?: string;
	company_name: string;
	application_status: string;
	received_at: string;
	subject: string;
	email_from: string;
}

export default function Dashboard() {
	const router = useRouter();
	const [data, setData] = useState<Application[]>([]);
	const [loading, setLoading] = useState(true);
	const [downloading, setDownloading] = useState(false);
	const [error, setError] = useState<string | null>(null);
	const apiUrl = process.env.NEXT_PUBLIC_API_URL || "http://localhost:8000";

	useEffect(() => {
		const fetchData = async () => {
			try {
				const response = await fetch(`${apiUrl}/get-emails`, {
					method: "GET",
					credentials: "include" // Include cookies for session management
				});

				if (!response.ok) {
					if (response.status === 404) {
						setError("No applications found");
					} else {
						throw new Error(`HTTP error! status: ${response.status}`);
					}
				}

				const result = await response.json();

				if (result.length === 0) {
					setError("No applications found");
				} else {
					setData(result);
				}
			} catch {
				setError("Failed to load applications");
			} finally {
				setLoading(false);
			}
		};

		fetchData();
	}, [router]);

	async function downloadCsv() {
		setDownloading(true);
		try {
			const response = await fetch(`${apiUrl}/process-csv`, {
				method: "GET",
				credentials: "include"
			});

			if (!response.ok) {
				let description = "Something went wrong. Please try again.";

				if (response.status === 429) {
					description = "Download limit reached. Please wait before trying again.";
				} else {
					description = "Please try again or contact help@jobba.help if the issue persists.";
				}

				addToast({
					title: "Failed to download CSV",
					description,
					color: "danger"
				});

				return;
			}

			// Create a download link to trigger the file download
			const blob = await response.blob();
			const link = document.createElement("a");
			const url = URL.createObjectURL(blob);
			link.href = url;
			link.download = `job_applications_${new Date().toISOString().split("T")[0]}.csv`;
			document.body.appendChild(link);
			link.click();
			document.body.removeChild(link);
			URL.revokeObjectURL(url);
		} catch {
			addToast({
				title: "Something went wrong",
				description: "Please try again",
				color: "danger"
			});
		} finally {
			setDownloading(false);
		}
	}

	return (
		<div className="p-6">
			<div className="flex items-center justify-between mb-4">
				<h1 className="text-2xl font-bold">Job Applications Dashboard</h1>
				<div className="flex gap-x-4">
					<Button
						color="success"
						isLoading={downloading}
						startContent={<DownloadIcon />}
						onPress={downloadCsv}
					>
						Download CSV
					</Button>
				</div>
			</div>

			{loading ? (
				<p>Loading applications...</p>
			) : error ? (
				<div className="text-red-500">
					<p>{error}</p>
					<Button color="warning" onPress={() => window.location.reload()}>
						Try again
					</Button>
				</div>
			) : (
				<div className="overflow-x-auto bg-white shadow-md rounded-lg">
					<Table aria-label="Applications Table">
						<TableHeader>
							<TableColumn>Company</TableColumn>
							<TableColumn>Status</TableColumn>
							<TableColumn>Received</TableColumn>
							<TableColumn>Subject</TableColumn>
							<TableColumn>Sender</TableColumn>
						</TableHeader>
						<TableBody>
							{data.map((item) => (
								<TableRow key={item.id || item.received_at}>
									<TableCell>{item.company_name || "--"}</TableCell>
									<TableCell>
										<span
											className={`px-2 py-1 rounded ${
												item.application_status.toLowerCase() === "rejected"
													? "bg-red-100 text-red-800"
													: "bg-green-100 text-green-800"
											}`}
										>
											{item.application_status || "--"}
										</span>
									</TableCell>
									<TableCell>{new Date(item.received_at).toLocaleDateString() || "--"}</TableCell>
									<TableCell className="max-w-[300px] truncate">{item.subject || "--"}</TableCell>
									<TableCell>{item.email_from || "--"}</TableCell>
								</TableRow>
							))}
						</TableBody>
					</Table>
				</div>
>>>>>>> a3db5c21
			)}
		</div>
	);
}<|MERGE_RESOLUTION|>--- conflicted
+++ resolved
@@ -1,11 +1,23 @@
 "use client";
-<<<<<<< HEAD
+
 import { useState, useEffect, Fragment } from "react";
 import { useRouter } from "next/navigation";
-import { Dialog, Transition } from "@headlessui/react";
-import { DatePicker } from "@heroui/react";
 import { useSearchParams } from "next/navigation";
 import { CalendarDate } from "@internationalized/date";
+import { Table, TableHeader, TableBody, TableColumn, TableRow, TableCell } from "@heroui/table";
+import { Button, DatePicker, Modal, ModalHeader, ModalBody, ModalFooter } from "@heroui/react";
+import { addToast } from "@heroui/toast";
+
+import { DownloadIcon } from "@/components/icons";
+
+interface Application {
+	id?: string;
+	company_name: string;
+	application_status: string;
+	received_at: string;
+	subject: string;
+	email_from: string;
+}
 
 export default function Dashboard() {
 	const [showModal, setShowModal] = useState(true);
@@ -15,124 +27,6 @@
 	const searchParams = useSearchParams();
 	const token = searchParams.get("token");
 	const router = useRouter();
-
-	useEffect(() => {
-		fetchSessionData();
-	}, []);
-
-	const fetchSessionData = async () => {
-		try {
-			const response = await fetch("http://localhost:8000/api/session-data");
-			const data = await response.json();
-			setSessionData(data);
-		} catch (error) {
-			console.error("Error fetching session data:", error);
-		}
-	};
-
-	const handleConfirm = async () => {
-		console.log("Confirm button clicked");
-		if (!selectedDate) {
-			console.error("No start date selected");
-			return;
-		}
-		try {
-			setStartDate(selectedDate);
-			setShowModal(false);
-			// Save the start date
-			await fetch("http://localhost:8000/api/save-start-date", {
-				method: "POST",
-				headers: { "Content-Type": "application/json" },
-				body: JSON.stringify({ start_date: selectedDate.toString() })
-			});
-			//Pass token directly in request (ignoring session storage rn)
-			const emailResponse = await fetch("http://localhost:8000/api/fetch-emails", {
-				method: "POST",
-				headers: {
-					"Content-Type": "application/json",
-					Authorization: `Bearer ${token}`
-				},
-				body: JSON.stringify({})
-			});
-			const emailData = await emailResponse.json();
-			console.log("Fetch Emails Response:", emailData);
-			pollProcessingStatus();
-		} catch (error) {
-			console.error("Error in handleConfirm:", error);
-		}
-	};
-
-	const pollProcessingStatus = async () => {
-		const interval = setInterval(async () => {
-			try {
-				const response = await fetch("http://localhost:8000/processing");
-				const text = await response.text();
-				console.log("API Response:", text);
-				const data = JSON.parse(text);
-				if (data.message === "Processing complete") {
-					clearInterval(interval);
-					router.replace(data.redirect_url);
-				}
-			} catch (error) {
-				console.error("Error parsing JSON:", error);
-			}
-		}, 5000); // Poll every 5 seconds
-	};
-
-	return (
-		<div className="flex flex-col items-center justify-center text-center pt-64">
-			{/* Modal */}
-			<Transition appear as={Fragment} show={showModal}>
-				<Dialog as="div" className="relative z-50" onClose={() => setShowModal(false)}>
-					<div className="fixed inset-0 bg-black bg-opacity-30 backdrop-blur-sm" />
-					<div className="fixed inset-0 flex items-center justify-center">
-						<div className="bg-white p-6 rounded-lg shadow-xl w-full max-w-md">
-							<h2 className="text-xl font-semibold text-black">
-								Please enter the start date of your current job search:
-							</h2>
-							<DatePicker
-								className="mt-4 w-full p-2 border rounded-lg"
-								value={selectedDate}
-								onChange={(date) => setSelectedDate(date as CalendarDate)}
-							/>
-							<button
-								className="mt-4 w-full px-4 py-2 bg-blue-500 text-white rounded-lg hover:bg-blue-600 transition"
-								onClick={handleConfirm}
-							>
-								Confirm
-							</button>
-						</div>
-					</div>
-				</Dialog>
-			</Transition>
-
-			{/* Dashboard */}
-			{!showModal && (
-				<>
-					<h1 className="text-3xl font-bold text-blue-500">Dashboard</h1>
-					<p className="pt-8">Your job search start date: {startDate ? startDate.toString() : "Not set"}</p>
-				</>
-=======
-
-import React, { useState, useEffect } from "react";
-import { Table, TableHeader, TableBody, TableColumn, TableRow, TableCell } from "@heroui/table";
-import { useRouter } from "next/navigation";
-import { Button } from "@heroui/react";
-import { addToast } from "@heroui/toast";
-
-import { DownloadIcon } from "@/components/icons";
-
-interface Application {
-	id?: string;
-	company_name: string;
-	application_status: string;
-	received_at: string;
-	subject: string;
-	email_from: string;
-}
-
-export default function Dashboard() {
-	const router = useRouter();
 	const [data, setData] = useState<Application[]>([]);
 	const [loading, setLoading] = useState(true);
 	const [downloading, setDownloading] = useState(false);
@@ -170,6 +64,7 @@
 		};
 
 		fetchData();
+		fetchSessionData();
 	}, [router]);
 
 	async function downloadCsv() {
@@ -219,8 +114,91 @@
 		}
 	}
 
+	const fetchSessionData = async () => {
+		try {
+			const response = await fetch("http://localhost:8000/api/session-data");
+			const data = await response.json();
+			setSessionData(data);
+		} catch (error) {
+			console.error("Error fetching session data:", error);
+		}
+	};
+
+	const handleConfirm = async () => {
+		console.log("Confirm button clicked");
+		if (!selectedDate) {
+			console.error("No start date selected");
+			return;
+		}
+		try {
+			setStartDate(selectedDate);
+			setShowModal(false);
+			// Save the start date
+			await fetch("http://localhost:8000/api/save-start-date", {
+				method: "POST",
+				headers: { "Content-Type": "application/json" },
+				body: JSON.stringify({ start_date: selectedDate.toString() })
+			});
+			//Pass token directly in request (ignoring session storage rn)
+			const emailResponse = await fetch("http://localhost:8000/api/fetch-emails", {
+				method: "POST",
+				headers: {
+					"Content-Type": "application/json",
+					Authorization: `Bearer ${token}`
+				},
+				body: JSON.stringify({})
+			});
+			const emailData = await emailResponse.json();
+			console.log("Fetch Emails Response:", emailData);
+			pollProcessingStatus();
+		} catch (error) {
+			console.error("Error in handleConfirm:", error);
+		}
+	};
+
+	const pollProcessingStatus = async () => {
+		const interval = setInterval(async () => {
+			try {
+				const response = await fetch("http://localhost:8000/processing");
+				const text = await response.text();
+				console.log("API Response:", text);
+				const data = JSON.parse(text);
+				if (data.message === "Processing complete") {
+					clearInterval(interval);
+					router.replace(data.redirect_url);
+				}
+			} catch (error) {
+				console.error("Error parsing JSON:", error);
+			}
+		}, 5000); // Poll every 5 seconds
+	};
+
 	return (
-		<div className="p-6">
+		<div className="flex flex-col items-center justify-center text-center pt-64">
+			{/* Modal */}
+			<Modal isOpen={showModal} onClose={() => setShowModal(false)}>
+				<ModalHeader>
+					<h2 className="text-xl font-semibold text-black">
+						Please enter the start date of your current job search:
+					</h2>
+				</ModalHeader>
+				<ModalBody>
+					<DatePicker
+						className="mt-4 w-full p-2 border rounded-lg"
+						value={selectedDate}
+						onChange={(date) => setSelectedDate(date as CalendarDate)}
+					/>
+				</ModalBody>
+				<ModalFooter>
+					<Button
+						className="mt-4 w-full px-4 py-2 bg-blue-500 text-white rounded-lg hover:bg-blue-600 transition"
+						onPress={handleConfirm}
+					>
+						Confirm
+					</Button>
+				</ModalFooter>
+			</Modal>
+
 			<div className="flex items-center justify-between mb-4">
 				<h1 className="text-2xl font-bold">Job Applications Dashboard</h1>
 				<div className="flex gap-x-4">
@@ -277,7 +255,6 @@
 						</TableBody>
 					</Table>
 				</div>
->>>>>>> a3db5c21
 			)}
 		</div>
 	);
