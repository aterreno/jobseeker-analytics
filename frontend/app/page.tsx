--- conflicted
+++ resolved
@@ -1,11 +1,7 @@
 "use client";
-<<<<<<< HEAD
-import { addToast, Button } from "@heroui/react";
-import Head from "next/head";
 import { useRouter } from "next/navigation";
-=======
-import { Button, Card, CardHeader, Checkbox, Input } from "@heroui/react";
->>>>>>> 227fccd4
+import { addToast. Button, Card, CardHeader, Checkbox, Input } from "@heroui/react";
+
 import { useState, useRef, useEffect } from "react";
 import ReCAPTCHA from "react-google-recaptcha";
 
