--- conflicted
+++ resolved
@@ -71,8 +71,6 @@
 	const [showDelete, setShowDelete] = useState(false);
 
 	const selectedValue = React.useMemo(() => Array.from(selectedKeys).join(", ").replace(/_/g, ""), [selectedKeys]);
-<<<<<<< HEAD
-=======
 
 	const handleSave = async () => {
 		if (!selectedDate) return alert("Please select a start date");
@@ -130,7 +128,6 @@
 		fetchSessionData();
 	}, []);
 
->>>>>>> a764675e
 	// Sort data based on selected key
 	useEffect(() => {
 		const sortData = () => {
@@ -174,9 +171,6 @@
 	};
 
 	return (
-<<<<<<< HEAD
-		<div className="p-6 pt-2">
-=======
 		<div className="p-6">
 			{/* Modal for New User */}
 			<Modal isOpen={showModal} onOpenChange={setShowModal}>
@@ -194,7 +188,7 @@
 			</Modal>
 
 			{extraHeader}
->>>>>>> a764675e
+
 			<Modal isOpen={showDelete} onOpenChange={(isOpen) => setShowDelete(isOpen)}>
 				<ModalContent>
 					{(onClose) => (
