--- conflicted
+++ resolved
@@ -1,12 +1,6 @@
 import logging
-<<<<<<< HEAD
-from typing import List
-from fastapi import APIRouter, Depends, Request, HTTPException, BackgroundTasks
-=======
 from typing import List, Optional
-from datetime import datetime
-from fastapi import APIRouter, Depends, Request, HTTPException
->>>>>>> f8d68509
+from fastapi import APIRouter, Depends, Request, HTTPExceptionc, BackgroundTasks
 from fastapi.responses import HTMLResponse, JSONResponse, RedirectResponse
 from sqlmodel import Session, select, desc
 from googleapiclient.discovery import build
@@ -75,22 +69,13 @@
             statement = select(UserEmails).where(UserEmails.user_id == user_id).order_by(desc(UserEmails.received_at))
             user_emails = session.exec(statement).all()
 
-            # If no records are found, return a 404 error
-            if not user_emails:
-                logger.warning(f"No emails found for user_id: {user_id}")
-                return []
-
-            logger.info(
-                f"Successfully fetched {len(user_emails)} emails for user_id: {user_id}"
-            )
-            return user_emails
+            logger.info(f"Found {len(user_emails)} emails for user_id: {user_id}")
+            return user_emails  # Return empty list if no emails exist
 
         except Exception as e:
             logger.error(f"Error fetching emails for user_id {user_id}: {e}")
             raise HTTPException(status_code=500, detail=f"An error occurred: {str(e)}")
         
-
-<<<<<<< HEAD
 @router.post("/fetch-emails")
 async def start_fetch_emails(
     request: Request, background_tasks: BackgroundTasks, user_id: str = Depends(validate_session)
@@ -123,10 +108,7 @@
         raise HTTPException(status_code=500, detail="Failed to authenticate user")
 
 
-def fetch_emails_to_db(user: AuthenticatedUser, request: Request) -> None:
-=======
-def fetch_emails_to_db(user: AuthenticatedUser, last_updated: Optional[datetime] = None) -> None:
->>>>>>> f8d68509
+def fetch_emails_to_db(user: AuthenticatedUser, request: Request, last_updated: Optional[datetime] = None) -> None:
     global api_call_finished, total_emails, processed_emails
 
     api_call_finished = False  # this is helpful if the user applies for a new job and wants to rerun the analysis during the same session
@@ -157,11 +139,7 @@
         start_date_query = get_start_date_email_filter(start_date)
 
         messages = get_email_ids(
-<<<<<<< HEAD
-            query=(start_date_query), gmail_instance=service
-=======
-            query=query, gmail_instance=service
->>>>>>> f8d68509
+            query=QUERY_APPLIED_EMAIL_FILTER, gmail_instance=service
         )
 
         if not messages:
