--- conflicted
+++ resolved
@@ -81,6 +81,41 @@
             logger.error(f"Error fetching emails for user_id {user_id}: {e}")
             raise HTTPException(status_code=500, detail=f"An error occurred: {str(e)}")
         
+
+@router.delete("/delete-email/{email_id}")
+async def delete_email(email_id: str, user_id: str = Depends(validate_session)):
+    """
+    Delete an email record by its ID for the authenticated user.
+    """
+    with Session(engine) as session:
+        try:
+            # Query the email record to ensure it exists and belongs to the user
+            email_record = session.exec(
+                select(UserEmails).where(
+                    (UserEmails.id == email_id) & (UserEmails.user_id == user_id)
+                )
+            ).first()
+
+            if not email_record:
+                logger.warning(f"Email with id {email_id} not found for user_id {user_id}")
+                raise HTTPException(
+                    status_code=404, detail=f"Email with id {email_id} not found"
+                )
+
+            # Delete the email record
+            session.delete(email_record)
+            session.commit()
+
+            logger.info(f"Email with id {email_id} deleted successfully for user_id {user_id}")
+            return {"message": "Item deleted successfully"}
+
+        except Exception as e:
+            logger.error(f"Error deleting email with id {email_id} for user_id {user_id}: {e}")
+            raise HTTPException(
+                status_code=500, detail=f"Failed to delete email: {str(e)}"
+            )
+        
+
 @router.post("/fetch-emails")
 @limiter.limit("5/minute")
 async def start_fetch_emails(
@@ -108,44 +143,6 @@
         # Start email fetching in the background
         background_tasks.add_task(fetch_emails_to_db, user, request)
 
-<<<<<<< HEAD
-
-@router.delete("/delete-email/{email_id}")
-async def delete_email(email_id: str, user_id: str = Depends(validate_session)):
-    """
-    Delete an email record by its ID for the authenticated user.
-    """
-    with Session(engine) as session:
-        try:
-            # Query the email record to ensure it exists and belongs to the user
-            email_record = session.exec(
-                select(UserEmails).where(
-                    (UserEmails.id == email_id) & (UserEmails.user_id == user_id)
-                )
-            ).first()
-
-            if not email_record:
-                logger.warning(f"Email with id {email_id} not found for user_id {user_id}")
-                raise HTTPException(
-                    status_code=404, detail=f"Email with id {email_id} not found"
-                )
-
-            # Delete the email record
-            session.delete(email_record)
-            session.commit()
-
-            logger.info(f"Email with id {email_id} deleted successfully for user_id {user_id}")
-            return {"message": "Item deleted successfully"}
-
-        except Exception as e:
-            logger.error(f"Error deleting email with id {email_id} for user_id {user_id}: {e}")
-            raise HTTPException(
-                status_code=500, detail=f"Failed to delete email: {str(e)}"
-            )
-        
-
-def fetch_emails_to_db(user: AuthenticatedUser, last_updated: Optional[datetime] = None) -> None:
-=======
         return JSONResponse(content={"message": "Email fetching started"}, status_code=200)
     except Exception as e:
         logger.error(f"Error reconstructing credentials: {e}")
@@ -153,7 +150,6 @@
 
 
 def fetch_emails_to_db(user: AuthenticatedUser, request: Request, last_updated: Optional[datetime] = None, user_id: str = Depends(validate_session)) -> None:
->>>>>>> a764675e
     global api_call_finished, total_emails, processed_emails
     logger.info(f"Fetching emails to db for user_id: {user_id}")
 
