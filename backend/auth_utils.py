--- conflicted
+++ resolved
@@ -1,10 +1,6 @@
 import logging
 import uuid
 
-<<<<<<< HEAD
-=======
-from constants import GOOGLE_CLIENT_ID
->>>>>>> b91530d3
 from file_utils import get_user_filepath
 
 from google.oauth2.credentials import Credentials
@@ -15,19 +11,18 @@
 
 logger = logging.getLogger(__name__)
 
-<<<<<<< HEAD
 settings = get_settings()
 
-=======
->>>>>>> b91530d3
 
 class AuthenticatedUser:
     """
+    The AuthenticatedUser class is used to
     The AuthenticatedUser class is used to
     store information about the user. This
     class is instantiated after the user has
     successfully authenticated with Google.
     """
+
 
     def __init__(self, creds: Credentials):
         self.creds = creds
@@ -46,11 +41,7 @@
         try:
             logger.info("Verifying ID token...")
             decoded_token = id_token.verify_oauth2_token(
-<<<<<<< HEAD
                 self.creds.id_token, Request(), audience=settings.GOOGLE_CLIENT_ID
-=======
-                self.creds.id_token, Request(), audience=GOOGLE_CLIENT_ID
->>>>>>> b91530d3
             )
             user_id = decoded_token["sub"]  # 'sub' is the unique user ID
             return user_id
@@ -58,6 +49,11 @@
             self.creds = self.creds.refresh(Request())
             if not self.creds.id_token:
                 proxy_user_id = str(uuid.uuid4())
+                logger.error(
+                    "Could not retrieve user ID. Using proxy ID: %s", proxy_user_id
+                )
+                return proxy_user_id  # Generate a random ID
+            if not hasattr(self, "_retry"):
                 logger.error(
                     "Could not retrieve user ID. Using proxy ID: %s", proxy_user_id
                 )
@@ -71,9 +67,14 @@
                     "Could not retrieve user ID after retry. Using proxy ID: %s",
                     proxy_user_id,
                 )
+                logger.error(
+                    "Could not retrieve user ID after retry. Using proxy ID: %s",
+                    proxy_user_id,
+                )
                 return proxy_user_id
         except Exception as e:
             logger.error("Error verifying ID token: %s", e)
             proxy_user_id = str(uuid.uuid4())
             logger.error("Could not verify ID token. Using proxy ID: %s", proxy_user_id)
+            return proxy_user_id  # Generate a random ID
             return proxy_user_id  # Generate a random ID